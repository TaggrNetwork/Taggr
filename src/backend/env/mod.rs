--- conflicted
+++ resolved
@@ -720,11 +720,8 @@
             cleanup_penalty,
             adult_content,
             comments_filtering,
-<<<<<<< HEAD
             tokens,
-=======
             max_downvotes,
->>>>>>> 3d0a584f
             ..
         } = realm;
         let user = self.principal_to_user(principal).ok_or("user not found")?;
