<<<<<<< HEAD
use crate::env::user::UserFilter;
=======
use crate::env::{post::archive_cold_posts, user::UserFilter};
>>>>>>> ada0bb2e

use super::*;
use env::{
    canisters::get_full_neuron,
    config::CONFIG,
    parse_amount,
    post::{Extension, Post, PostId},
    proposals::{Release, Reward},
    user::{Draft, User, UserId},
    State,
};
use ic_cdk::{
    api::{
        self,
        call::{arg_data_raw, reply_raw},
    },
    spawn,
};
use ic_cdk_macros::{init, post_upgrade, pre_upgrade, update};
use ic_cdk_timers::{set_timer, set_timer_interval};
use ic_ledger_types::{AccountIdentifier, Tokens};
use serde_bytes::ByteBuf;
use std::time::Duration;

#[init]
fn init() {
    mutate(|state| {
        state.load();
        state.last_weekly_chores = time();
        state.last_daily_chores = time();
        state.last_hourly_chores = time();
    });
    set_timer(Duration::from_millis(0), || {
        spawn(State::fetch_xdr_rate());
    });
    set_timer_interval(Duration::from_secs(15 * 60), || {
        spawn(State::chores(api::time()))
    });
}

#[pre_upgrade]
fn pre_upgrade() {
    mutate(env::memory::heap_to_stable)
}

#[post_upgrade]
fn post_upgrade() {
    // This should prevent accidental deployments of dev or staging releases.
    #[cfg(any(feature = "dev", feature = "staging"))]
    {
        let ids: &str = include_str!("../../canister_ids.json");
        if ids.contains(&format!("\"ic\": \"{}\"", &api::id().to_string())) {
            panic!("dev or staging feature is enabled!")
        }
    }
    stable_to_heap_core();
    mutate(|state| state.load());

    // TODO: DELETE BEFORE THE NEXT RELEASE
    mutate(|state| state.memory.set_block_size(1));

    set_timer_interval(Duration::from_secs(15 * 60), || {
        spawn(State::chores(api::time()))
    });
    set_timer(
        Duration::from_millis(0),
        || spawn(State::finalize_upgrade()),
    );

    // post upgrade logic goes here
    set_timer(Duration::from_millis(0), move || {
        spawn(post_upgrade_fixtures());
    });
}

<<<<<<< HEAD
async fn post_upgrade_fixtures() {
    let last_id = read(|state| state.next_post_id);
    mutate(|state| {
        let num_posts = Post::count(state);

        for post_id in 0..last_id {
            Post::mutate(state, &post_id, |post| {
                post.archived = false;
                Ok(())
            })
            .unwrap();
        }

        // The noop mutation above should move all posts to the heap
        assert_eq!(state.memory.posts.len(), 0);
        assert_eq!(state.posts.len(), num_posts);

        // Now we can set the allocation block size
        state.memory.set_block_size(200);

        ic_cdk::println!("all posts loaded into heap");
    });
}
=======
async fn post_upgrade_fixtures() {}
>>>>>>> ada0bb2e

/*
 * UPDATES
 */

#[cfg(not(feature = "dev"))]
#[update]
fn prod_release() -> bool {
    true
}

/// Fetches the full neuron info of the TaggrDAO proving the neuron decentralization
/// and voting via hot-key capabilities.
#[update]
async fn get_neuron_info() -> Result<String, String> {
    get_full_neuron(CONFIG.neuron_id).await
}

#[export_name = "canister_update vote_on_poll"]
fn vote_on_poll() {
    let (post_id, vote, anonymously): (PostId, u16, bool) = parse(&arg_data_raw());
    mutate(|state| reply(state.vote_on_poll(caller(), api::time(), post_id, vote, anonymously)));
}

#[export_name = "canister_update report"]
fn report() {
    mutate(|state| {
        let (domain, id, reason): (String, u64, String) = parse(&arg_data_raw());
        reply(state.report(caller(), domain, id, reason))
    });
}

#[export_name = "canister_update vote_on_report"]
fn vote_on_report() {
    mutate(|state| {
        let (domain, id, vote): (String, u64, bool) = parse(&arg_data_raw());
        reply(state.vote_on_report(caller(), domain, id, vote))
    });
}

#[export_name = "canister_update clear_notifications"]
fn clear_notifications() {
    mutate(|state| {
        let ids: Vec<u64> = parse(&arg_data_raw());
        if let Some(user) = state.principal_to_user_mut(caller()) {
            user.clear_notifications(ids)
        }
        reply_raw(&[]);
    })
}

#[update]
fn link_cold_wallet(user_id: UserId) -> Result<(), String> {
    mutate(|state| state.link_cold_wallet(caller(), user_id))
}

#[update]
fn unlink_cold_wallet() -> Result<(), String> {
    mutate(|state| state.unlink_cold_wallet(caller()))
}

#[export_name = "canister_update withdraw_rewards"]
fn withdraw_rewards() {
    spawn(async {
        reply(State::withdraw_rewards(caller()).await);
    })
}

#[export_name = "canister_update tip"]
fn tip() {
    spawn(async {
        let (post_id, amount): (PostId, u64) = parse(&arg_data_raw());
        reply(State::tip(caller(), post_id, amount).await);
    })
}

#[export_name = "canister_update react"]
fn react() {
    let (post_id, reaction): (PostId, u16) = parse(&arg_data_raw());
    mutate(|state| reply(state.react(caller(), post_id, reaction, api::time())));
}

#[export_name = "canister_update update_last_activity"]
fn update_last_activity() {
    mutate(|state| {
        if let Some(user) = state.principal_to_user_mut(caller()) {
            user.last_activity = api::time()
        }
    });
    reply_raw(&[]);
}

// migration method from the password login to many iterations login
#[export_name = "canister_update migrate"]
fn migrate() {
    let principal: String = parse(&arg_data_raw());
    reply(mutate(|state| state.migrate(caller(), principal)));
}

#[export_name = "canister_update request_principal_change"]
fn request_principal_change() {
    let principal: String = parse(&arg_data_raw());
    mutate(|state| {
        let principal = Principal::from_text(principal).expect("can't parse principal");
        if principal == Principal::anonymous() || state.principals.contains_key(&principal) {
            return;
        }
        let caller = caller();
        state
            .principal_change_requests
            .retain(|_, principal| principal != &caller);
        if state.principal_change_requests.len() <= 500 {
            state.principal_change_requests.insert(principal, caller);
        }
    });
    reply_raw(&[]);
}

#[export_name = "canister_update confirm_principal_change"]
fn confirm_principal_change() {
    reply(mutate(|state| state.change_principal(caller())));
}

#[export_name = "canister_update update_user"]
fn update_user() {
    let (new_name, about, principals, filter, governance, show_posts_in_realms): (
        String,
        String,
        Vec<String>,
        UserFilter,
        bool,
        bool,
    ) = parse(&arg_data_raw());
    reply(User::update(
        caller(),
        optional(new_name),
        about,
        principals,
        filter,
        governance,
        show_posts_in_realms,
    ))
}

#[export_name = "canister_update update_user_settings"]
fn update_user_settings() {
    let settings: std::collections::BTreeMap<String, String> = parse(&arg_data_raw());
    reply(User::update_settings(caller(), settings))
}

#[export_name = "canister_update create_user"]
fn create_user() {
    let (name, invite): (String, Option<String>) = parse(&arg_data_raw());
    spawn(async {
        reply(State::create_user(caller(), name, invite).await);
    });
}

#[export_name = "canister_update transfer_credits"]
fn transfer_credits() {
    let (recipient, amount): (UserId, Credits) = parse(&arg_data_raw());
    reply(mutate(|state| {
        let sender = state.principal_to_user(caller()).expect("no user found");
        let recipient_name = &state.users.get(&recipient).expect("no user found").name;
        state.credit_transfer(
            sender.id,
            recipient,
            amount,
            CONFIG.credit_transaction_fee,
            Destination::Credits,
            format!(
                "credit transfer from @{} to @{}",
                sender.name, recipient_name
            ),
            Some(format!(
                "You have received `{}` credits from @{}",
                amount, sender.name
            )),
        )
    }))
}

#[export_name = "canister_update widthdraw_rewards"]
fn widthdraw_rewards() {
    spawn(async { reply(State::withdraw_rewards(caller()).await) });
}

#[export_name = "canister_update mint_credits"]
fn mint_credits() {
    spawn(async {
        let kilo_credits: u64 = parse(&arg_data_raw());
        reply(State::mint_credits(caller(), kilo_credits).await)
    });
}

#[export_name = "canister_update create_invite"]
fn create_invite() {
    let credits: Credits = parse(&arg_data_raw());
    mutate(|state| reply(state.create_invite(caller(), credits)));
}

#[export_name = "canister_update propose_add_realm_controller"]
fn propose_add_realm_controller() {
    let (description, user_id, realm_id): (String, UserId, RealmId) = parse(&arg_data_raw());
    reply(mutate(|state| {
        proposals::propose(
            state,
            caller(),
            description,
            proposals::Payload::AddRealmController(realm_id, user_id),
            time(),
        )
    }))
}

#[export_name = "canister_update propose_icp_transfer"]
fn propose_icp_transfer() {
    let (description, receiver, amount): (String, String, String) = parse(&arg_data_raw());
    reply({
        match (
            AccountIdentifier::from_hex(&receiver),
            parse_amount(&amount, 8),
        ) {
            (Ok(account), Ok(amount)) => mutate(|state| {
                proposals::propose(
                    state,
                    caller(),
                    description,
                    proposals::Payload::ICPTransfer(account, Tokens::from_e8s(amount)),
                    time(),
                )
            }),
            (Err(err), _) | (_, Err(err)) => Err(err),
        }
    })
}

#[update]
fn propose_release(description: String, commit: String, binary: ByteBuf) -> Result<u32, String> {
    mutate(|state| {
        proposals::propose(
            state,
            caller(),
            description,
            proposals::Payload::Release(Release {
                commit,
                binary: binary.to_vec(),
                hash: Default::default(),
            }),
            time(),
        )
    })
}

#[export_name = "canister_update propose_reward"]
fn propose_reward() {
    let (description, receiver): (String, String) = parse(&arg_data_raw());
    mutate(|state| {
        reply(proposals::propose(
            state,
            caller(),
            description,
            proposals::Payload::Reward(Reward {
                receiver,
                votes: Default::default(),
                minted: 0,
            }),
            time(),
        ))
    })
}

#[export_name = "canister_update propose_funding"]
fn propose_funding() {
    let (description, receiver, tokens): (String, String, u64) = parse(&arg_data_raw());
    mutate(|state| {
        reply(proposals::propose(
            state,
            caller(),
            description,
            proposals::Payload::Fund(receiver, tokens * token::base()),
            time(),
        ))
    })
}

#[export_name = "canister_update vote_on_proposal"]
fn vote_on_proposal() {
    let (proposal_id, vote, data): (u32, bool, String) = parse(&arg_data_raw());
    mutate(|state| {
        reply(proposals::vote_on_proposal(
            state,
            time(),
            caller(),
            proposal_id,
            vote,
            &data,
        ))
    })
}

#[export_name = "canister_update cancel_proposal"]
fn cancel_proposal() {
    let proposal_id: u32 = parse(&arg_data_raw());
    mutate(|state| proposals::cancel_proposal(state, caller(), proposal_id));
    reply(());
}

#[update]
/// This method adds a post atomically (from the user's point of view).
async fn add_post(
    body: String,
    blobs: Vec<(String, Blob)>,
    parent: Option<PostId>,
    realm: Option<RealmId>,
    extension: Option<Blob>,
) -> Result<PostId, String> {
    let post_id = mutate(|state| {
        let extension: Option<Extension> = extension.map(|bytes| parse(&bytes));
        Post::create(
            state,
            body,
            &blobs,
            caller(),
            api::time(),
            parent,
            realm,
            extension,
        )
    })?;
    let call_name = format!("blobs_storing_for_{}", post_id);
    canisters::open_call(&call_name);
    let result = Post::save_blobs(post_id, blobs).await;
    canisters::close_call(&call_name);
    result.map(|_| post_id)
}

#[update]
/// This method initiates an asynchronous post creation.
fn add_post_data(body: String, realm: Option<RealmId>, extension: Option<Blob>) {
    mutate(|state| {
        if let Some(user) = state.principal_to_user_mut(caller()) {
            user.draft = Some(Draft {
                body,
                realm,
                extension,
                blobs: Default::default(),
            });
        };
    })
}

#[update]
/// This method adds a blob to a post being created
fn add_post_blob(id: String, blob: Blob) -> Result<(), String> {
    mutate(|state| {
        if let Some(user) = state.principal_to_user_mut(caller()) {
            let credits = user.credits();
            if let Some(draft) = user.draft.as_mut() {
                if credits < (draft.blobs.len() + 1) as u64 * CONFIG.blob_cost {
                    user.draft.take();
                    return;
                }
                draft.blobs.push((id, blob))
            }
        }
    });
    Ok(())
}

#[update]
/// This method finalizes the post creation.
async fn commit_post() -> Result<PostId, String> {
    if let Some(Some(Draft {
        body,
        realm,
        extension,
        blobs,
    })) = mutate(|state| {
        state
            .principal_to_user_mut(caller())
            .map(|user| user.draft.take())
    }) {
        add_post(body, blobs, None, realm, extension).await
    } else {
        Err("no post data found".into())
    }
}

#[update]
async fn edit_post(
    id: PostId,
    body: String,
    blobs: Vec<(String, Blob)>,
    patch: String,
    realm: Option<RealmId>,
) -> Result<(), String> {
    Post::edit(id, body, blobs, patch, realm, caller(), api::time()).await
}

#[export_name = "canister_update delete_post"]
fn delete_post() {
    mutate(|state| {
        let (post_id, versions): (PostId, Vec<String>) = parse(&arg_data_raw());
        reply(state.delete_post(caller(), post_id, versions))
    });
}

#[export_name = "canister_update toggle_bookmark"]
fn toggle_bookmark() {
    mutate(|state| {
        let post_id: PostId = parse(&arg_data_raw());
        if let Some(user) = state.principal_to_user_mut(caller()) {
            reply(user.toggle_bookmark(post_id));
            return;
        };
        reply(false);
    });
}

#[export_name = "canister_update toggle_following_post"]
fn toggle_following_post() {
    let post_id: PostId = parse(&arg_data_raw());
    let user_id = read(|state| state.principal_to_user(caller()).expect("no user found").id);
    reply(
        mutate(|state| Post::mutate(state, &post_id, |post| Ok(post.toggle_following(user_id))))
            .unwrap_or_default(),
    )
}

#[export_name = "canister_update toggle_following_user"]
fn toggle_following_user() {
    let followee_id: UserId = parse(&arg_data_raw());
    mutate(|state| reply(state.toggle_following_user(caller(), followee_id)))
}

#[export_name = "canister_update toggle_following_feed"]
fn toggle_following_feed() {
    mutate(|state| {
        let tags: Vec<String> = parse(&arg_data_raw());
        reply(
            state
                .principal_to_user_mut(caller())
                .map(|user| user.toggle_following_feed(tags))
                .unwrap_or_default(),
        )
    })
}

#[export_name = "canister_update edit_realm"]
fn edit_realm() {
    mutate(|state| {
        let (name, realm): (String, Realm) = parse(&arg_data_raw());
        reply(state.edit_realm(caller(), name, realm))
    })
}

#[export_name = "canister_update realm_clean_up"]
fn realm_clean_up() {
    mutate(|state| {
        let (post_id, reason): (PostId, String) = parse(&arg_data_raw());
        reply(state.clean_up_realm(caller(), post_id, reason))
    });
}

#[export_name = "canister_update create_realm"]
fn create_realm() {
    mutate(|state| {
        let (name, realm): (String, Realm) = parse(&arg_data_raw());
        reply(state.create_realm(caller(), name, realm))
    })
}

#[export_name = "canister_update toggle_realm_membership"]
fn toggle_realm_membership() {
    mutate(|state| {
        let name: String = parse(&arg_data_raw());
        reply(state.toggle_realm_membership(caller(), name))
    })
}

#[export_name = "canister_update toggle_blacklist"]
fn toggle_blacklist() {
    mutate(|state| {
        let user_id: UserId = parse(&arg_data_raw());
        if let Some(user) = state.principal_to_user_mut(caller()) {
            user.toggle_blacklist(user_id);
        }
    });
    reply_raw(&[])
}

#[export_name = "canister_update toggle_filter"]
fn toggle_filter() {
    mutate(|state| {
        let (filter, value): (String, String) = parse(&arg_data_raw());
        reply(if let Some(user) = state.principal_to_user_mut(caller()) {
            user.toggle_filter(filter, value)
        } else {
            Err("no user found".into())
        });
    })
}

#[update]
async fn set_emergency_release(binary: ByteBuf) {
    mutate(|state| {
        if binary.is_empty()
            || !state
                .principal_to_user(caller())
                .map(|user| user.stalwart)
                .unwrap_or_default()
        {
            return;
        }
        state.emergency_binary = binary.to_vec();
        state.emergency_votes.clear();
    });
}

#[export_name = "canister_update confirm_emergency_release"]
fn confirm_emergency_release() {
    mutate(|state| {
        let principal = caller();
        if let Some(user) = state.principal_to_user(principal) {
            let user_balance = user.balance;
            let user_cold_balance = user.cold_balance;
            let user_cold_wallet = user.cold_wallet;
            let hash: String = parse(&arg_data_raw());
            use sha2::{Digest, Sha256};
            let mut hasher = Sha256::new();
            hasher.update(&state.emergency_binary);
            if hash == format!("{:x}", hasher.finalize()) {
                state.emergency_votes.insert(principal, user_balance);
                if let Some(principal) = user_cold_wallet {
                    state.emergency_votes.insert(principal, user_cold_balance);
                }
            }
        }
        reply_raw(&[]);
    })
}

// This function is the last resort of triggering the emergency upgrade and is expected to be used.
#[update]
fn force_emergency_upgrade() -> bool {
    mutate(|state| state.execute_pending_emergency_upgrade(true))
}

fn caller() -> Principal {
    let caller = ic_cdk::caller();
    assert_ne!(caller, Principal::anonymous(), "authentication required");
    caller
}

#[test]
fn check_candid_interface_compatibility() {
    use candid_parser::utils::{service_equal, CandidSource};

    fn source_to_str(source: &CandidSource) -> String {
        match source {
            CandidSource::File(f) => std::fs::read_to_string(f).unwrap_or_else(|_| "".to_string()),
            CandidSource::Text(t) => t.to_string(),
        }
    }

    fn check_service_equal(new_name: &str, new: CandidSource, old_name: &str, old: CandidSource) {
        let new_str = source_to_str(&new);
        let old_str = source_to_str(&old);
        match service_equal(new, old) {
            Ok(_) => {}
            Err(e) => {
                eprintln!(
                    "{} is not compatible with {}!\n\n\
            {}:\n\
            {}\n\n\
            {}:\n\
            {}\n",
                    new_name, old_name, new_name, new_str, old_name, old_str
                );
                panic!("{:?}", e);
            }
        }
    }

    use crate::http::{HttpRequest, HttpResponse};
    use crate::token::{Account, Standard, TransferArgs, TransferError, Value};
    candid::export_service!();

    let new_interface = __export_service();

    // check the public interface against the actual one
    let old_interface =
        std::path::PathBuf::from(std::env::var("CARGO_MANIFEST_DIR").unwrap()).join("taggr.did");

    check_service_equal(
        "actual ledger candid interface",
        candid_parser::utils::CandidSource::Text(&new_interface),
        "declared candid interface in taggr.did file",
        candid_parser::utils::CandidSource::File(old_interface.as_path()),
    );
}

#[export_name = "canister_update archive"]
fn archive() {
    mutate(|state| {
        if !state.principal_to_user(caller()).unwrap().stalwart {
            return;
        }
        let n: usize = parse(&arg_data_raw());
        if let Err(err) = archive_cold_posts(state, n) {
            state
                .logger
                .error(format!("couldn't archive cold data: {:?}", err));
        }
    });
    reply_raw(&[]);
}<|MERGE_RESOLUTION|>--- conflicted
+++ resolved
@@ -1,8 +1,4 @@
-<<<<<<< HEAD
-use crate::env::user::UserFilter;
-=======
 use crate::env::{post::archive_cold_posts, user::UserFilter};
->>>>>>> ada0bb2e
 
 use super::*;
 use env::{
@@ -78,7 +74,6 @@
     });
 }
 
-<<<<<<< HEAD
 async fn post_upgrade_fixtures() {
     let last_id = read(|state| state.next_post_id);
     mutate(|state| {
@@ -102,9 +97,6 @@
         ic_cdk::println!("all posts loaded into heap");
     });
 }
-=======
-async fn post_upgrade_fixtures() {}
->>>>>>> ada0bb2e
 
 /*
  * UPDATES
