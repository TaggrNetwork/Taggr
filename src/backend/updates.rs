--- conflicted
+++ resolved
@@ -81,29 +81,8 @@
 #[allow(clippy::all)]
 fn sync_post_upgrade_fixtures() {
     mutate(|state| {
-<<<<<<< HEAD
         for u in state.users.values_mut() {
             u.mode = if u.miner { Mode::Mining } else { Mode::Rewards };
-=======
-        for (realm_id, user_id) in state
-            .realms
-            .iter()
-            .flat_map(|(realm_id, realm)| {
-                realm
-                    .controllers
-                    .iter()
-                    .map(move |user_id| (realm_id.clone(), user_id))
-            })
-            .collect::<Vec<_>>()
-            .into_iter()
-        {
-            state
-                .users
-                .get_mut(&user_id)
-                .unwrap()
-                .controlled_realms
-                .insert(realm_id);
->>>>>>> 50c0e8ab
         }
     })
 }
