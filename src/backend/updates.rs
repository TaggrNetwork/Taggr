--- conflicted
+++ resolved
@@ -79,17 +79,15 @@
 }
 
 #[allow(clippy::all)]
-<<<<<<< HEAD
-fn sync_post_upgrade_fixtures() {}
-=======
 fn sync_post_upgrade_fixtures() {
     mutate(|state| {
         for u in state.users.values_mut() {
             u.mode = if u.miner { Mode::Mining } else { Mode::Rewards };
-        }
-    })
-}
->>>>>>> 4c06d4b9
+            // clean up of old settings still present for some users
+            u.settings.retain(|key, _| !key.ends_with("_tab"));
+        }
+    })
+}
 
 #[allow(clippy::all)]
 async fn async_post_upgrade_fixtures() {}
