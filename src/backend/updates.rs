use crate::env::{
    proposals::{Payload, Release},
    user::{Mode, UserFilter},
};

use super::*;
use env::{
    canisters::get_full_neuron,
    config::CONFIG,
    post::{Extension, Post, PostId},
    user::{Draft, User, UserId},
    State,
};
use ic_cdk::{
    api::{
        self,
        call::{arg_data_raw, reply_raw},
    },
    spawn,
};
use ic_cdk_macros::{init, post_upgrade, pre_upgrade, update};
use ic_cdk_timers::{set_timer, set_timer_interval};
use serde_bytes::ByteBuf;
use std::time::Duration;

#[init]
fn init() {
    mutate(|state| {
        state.load();
        state.last_weekly_chores = time();
        state.last_daily_chores = time();
        state.last_hourly_chores = time();
    });
    set_timer(Duration::from_millis(0), || {
        spawn(State::fetch_xdr_rate());
    });
    set_timer_interval(Duration::from_secs(15 * 60), || {
        spawn(State::chores(api::time()))
    });
}

#[pre_upgrade]
fn pre_upgrade() {
    mutate(env::memory::heap_to_stable)
}

#[post_upgrade]
fn post_upgrade() {
    // This should prevent accidental deployments of dev or staging releases.
    #[cfg(any(feature = "dev", feature = "staging"))]
    {
        let ids: &str = include_str!("../../canister_ids.json");
        if ids.contains(&format!("\"ic\": \"{}\"", &api::id().to_string())) {
            panic!("dev or staging feature is enabled!")
        }
    }
    stable_to_heap_core();
    mutate(|state| state.load());

    set_timer_interval(Duration::from_secs(15 * 60), || {
        spawn(State::chores(api::time()))
    });
    set_timer(
        Duration::from_millis(0),
        || spawn(State::finalize_upgrade()),
    );

    sync_post_upgrade_fixtures();

    // post upgrade logic goes here
    set_timer(Duration::from_millis(0), move || {
        spawn(async_post_upgrade_fixtures());
    });

    ic_cdk::println!(
        "Post-upgrade spent {}B instructions",
        performance_counter(0) / 1000000000
    )
}

#[allow(clippy::all)]
fn sync_post_upgrade_fixtures() {
<<<<<<< HEAD
    #[cfg(not(any(feature = "dev", feature = "staging")))]
    {
        mutate(|state| {
            // Restore corrupted posts 2 & 3
            use serde_json::json;
            let post_2 = json!({"id":2,"body":"#hello everyone! I'm [X](#/user/0) the anonymous creator of #Taggr. I wanted to build Taggr for at least 15 years but there was no point to build it on #Web2 to compete with established social platforms. After I've learned about #SNS and #InternetComputer I realized that this is exactly the right moment and the right platform: a public #blockchain on a \"sovereign physical layer\". My main goal is to make #Taggr truly decentralized and make it operate fully autonomously. Then, as a community (if there will be one) we can figure out a sustainable development path for #Taggr.","user":0,"timestamp":1640952386200311995_u64,"children":[151],"parent":null,"watchers":[],"tags":["InternetComputer","SNS","Taggr","Web2","blockchain","hello"],"reactions":{"10":[18446744073709551614_u64,18446744073709551615_u64],"100":[18446744073709551615_u64]},"patches":[],"files":{},"tree_size":1,"tree_update":0,"report":null,"tips":[],"extension":null,"realm":null,"hashes":[],"reposts":[],"heat":0});
            let post_3 = json!({"id":3,"body":"","user":0,"timestamp":1640954615975657983_i64,"children":[],"parent":null,"watchers":[],"tags":["HappyNewYear","story"],"reactions":{"10":[18446744073709551614_u64,18446744073709551615_u64]},"patches":[],"files":{},"tree_size":0,"tree_update":0,"report":null,"tips":[],"extension":null,"realm":null,"hashes":["c6687c165aaae7c71b08486bbb1e39fd41db0a2605783ebb10dc20d58094f03d"],"reposts":[],"heat":0});
            state
                .memory
                .posts
                .reinsert(2, serde_json::from_value(post_2).unwrap());
            state
                .memory
                .posts
                .reinsert(3, serde_json::from_value(post_3).unwrap());
        });

        // Restore features
        mutate(|state| state.memory.features.reset());
        let mut features = Vec::new();
        read(|state| {
            for post_id in 1136641..state.next_post_id {
                if let Some(post) = Post::get(&state, &post_id) {
                    if !matches!(post.extension, Some(Extension::Feature)) {
                        continue;
                    }
                    let author = state.user(post.user.to_string().as_str()).unwrap();
                    features.push((author.principal, post_id));
                }
            }
        });

        features
            .into_iter()
            .for_each(|(author, post_id)| features::create_feature(author, post_id).unwrap());
    }
=======
    mutate(|state| {
        // Compensate for the executed by failed proposal #/post/1159871
        if let Some(realm) = state.realms.get_mut("RUGANG") {
            realm.controllers.insert(1277);
        }
    })
>>>>>>> 5432e329
}

#[allow(clippy::all)]
async fn async_post_upgrade_fixtures() {}

/*
 * UPDATES
 */

#[cfg(not(feature = "dev"))]
#[update]
fn prod_release() -> bool {
    true
}

/// Fetches the full neuron info of the TaggrDAO proving the neuron decentralization
/// and voting via hot-key capabilities.
#[update]
async fn get_neuron_info() -> Result<String, String> {
    get_full_neuron(CONFIG.neuron_id).await
}

#[export_name = "canister_update vote_on_poll"]
fn vote_on_poll() {
    let (post_id, vote, anonymously): (PostId, u16, bool) = parse(&arg_data_raw());
    mutate(|state| reply(state.vote_on_poll(caller(), api::time(), post_id, vote, anonymously)));
}

#[export_name = "canister_update report"]
fn report() {
    mutate(|state| {
        let (domain, id, reason): (String, u64, String) = parse(&arg_data_raw());
        reply(state.report(caller(), domain, id, reason))
    });
}

#[export_name = "canister_update vote_on_report"]
fn vote_on_report() {
    mutate(|state| {
        let (domain, id, vote): (String, u64, bool) = parse(&arg_data_raw());
        reply(state.vote_on_report(caller(), domain, id, vote))
    });
}

#[export_name = "canister_update clear_notifications"]
fn clear_notifications() {
    mutate(|state| {
        let ids: Vec<u64> = parse(&arg_data_raw());
        if let Some(user) = state.principal_to_user_mut(caller()) {
            user.clear_notifications(ids)
        }
        reply_raw(&[]);
    })
}

#[update]
fn link_cold_wallet(user_id: UserId) -> Result<(), String> {
    mutate(|state| state.link_cold_wallet(caller(), user_id))
}

#[update]
fn unlink_cold_wallet() -> Result<(), String> {
    mutate(|state| state.unlink_cold_wallet(caller()))
}

#[export_name = "canister_update withdraw_rewards"]
fn withdraw_rewards() {
    spawn(async {
        reply(State::withdraw_rewards(caller()).await);
    })
}

#[export_name = "canister_update tip"]
fn tip() {
    let (post_id, amount): (PostId, u64) = parse(&arg_data_raw());
    reply(mutate(|state| state.tip(caller(), post_id, amount)));
}

#[export_name = "canister_update react"]
fn react() {
    let (post_id, reaction): (PostId, u16) = parse(&arg_data_raw());
    mutate(|state| reply(state.react(caller(), post_id, reaction, api::time())));
}

#[export_name = "canister_update update_last_activity"]
fn update_last_activity() {
    mutate(|state| {
        if let Some(user) = state.principal_to_user_mut(caller()) {
            user.last_activity = api::time()
        }
    });
    reply_raw(&[]);
}

// migration method from the password login to many iterations login
#[export_name = "canister_update migrate"]
fn migrate() {
    let principal: String = parse(&arg_data_raw());
    reply(mutate(|state| state.migrate(caller(), principal)));
}

#[export_name = "canister_update request_principal_change"]
fn request_principal_change() {
    let principal: String = parse(&arg_data_raw());
    mutate(|state| {
        let principal = Principal::from_text(principal).expect("can't parse principal");
        if principal == Principal::anonymous() || state.principals.contains_key(&principal) {
            return;
        }
        let caller = caller();
        state
            .principal_change_requests
            .retain(|_, principal| principal != &caller);
        if state.principal_change_requests.len() <= 500 {
            state.principal_change_requests.insert(principal, caller);
        }
    });
    reply_raw(&[]);
}

#[export_name = "canister_update confirm_principal_change"]
fn confirm_principal_change() {
    reply(mutate(|state| state.change_principal(caller())));
}

#[export_name = "canister_update update_user"]
fn update_user() {
    let (new_name, about, principals, filter, governance, mode, show_posts_in_realms): (
        String,
        String,
        Vec<String>,
        UserFilter,
        bool,
        Mode,
        bool,
    ) = parse(&arg_data_raw());
    reply(User::update(
        caller(),
        optional(new_name),
        about,
        principals,
        filter,
        governance,
        mode,
        show_posts_in_realms,
    ))
}

#[export_name = "canister_update update_user_settings"]
fn update_user_settings() {
    let settings: std::collections::BTreeMap<String, String> = parse(&arg_data_raw());
    reply(User::update_settings(caller(), settings))
}

#[export_name = "canister_update create_feature"]
fn create_feature() {
    let post_id: PostId = parse(&arg_data_raw());
    reply(features::create_feature(caller(), post_id));
}

#[export_name = "canister_update toggle_feature_support"]
fn toggle_feature_support() {
    let post_id: PostId = parse(&arg_data_raw());
    reply(features::toggle_feature_support(caller(), post_id));
}

#[export_name = "canister_update create_user"]
fn create_user() {
    let (name, invite): (String, Option<String>) = parse(&arg_data_raw());
    spawn(async {
        reply(State::create_user(caller(), name, invite).await);
    });
}

#[export_name = "canister_update transfer_credits"]
fn transfer_credits() {
    let (recipient, amount): (UserId, Credits) = parse(&arg_data_raw());
    reply(mutate(|state| {
        let sender = state.principal_to_user(caller()).expect("no user found");
        let recipient_name = &state.users.get(&recipient).expect("no user found").name;
        state.credit_transfer(
            sender.id,
            recipient,
            amount,
            CONFIG.credit_transaction_fee,
            Destination::Credits,
            format!(
                "credit transfer from @{} to @{}",
                sender.name, recipient_name
            ),
            Some(format!(
                "You have received `{}` credits from @{}",
                amount, sender.name
            )),
        )
    }))
}

#[export_name = "canister_update widthdraw_rewards"]
fn widthdraw_rewards() {
    spawn(async { reply(State::withdraw_rewards(caller()).await) });
}

#[export_name = "canister_update mint_credits"]
fn mint_credits() {
    spawn(async {
        let kilo_credits: u64 = parse(&arg_data_raw());
        reply(State::mint_credits(caller(), kilo_credits).await)
    });
}

#[export_name = "canister_update create_invite"]
fn create_invite() {
    let credits: Credits = parse(&arg_data_raw());
    mutate(|state| reply(state.create_invite(caller(), credits)));
}

#[export_name = "canister_update create_proposal"]
fn create_proposal() {
    let (post_id, payload): (PostId, Payload) = parse(&arg_data_raw());
    reply(mutate(|state| {
        proposals::create_proposal(state, caller(), post_id, payload, time())
    }))
}

#[update]
fn propose_release(post_id: PostId, commit: String, binary: ByteBuf) -> Result<u32, String> {
    mutate(|state| {
        proposals::create_proposal(
            state,
            caller(),
            post_id,
            proposals::Payload::Release(Release {
                commit,
                binary: binary.to_vec(),
                hash: Default::default(),
            }),
            time(),
        )
    })
}

#[export_name = "canister_update vote_on_proposal"]
fn vote_on_proposal() {
    let (proposal_id, vote, data): (u32, bool, String) = parse(&arg_data_raw());
    mutate(|state| {
        reply(proposals::vote_on_proposal(
            state,
            time(),
            caller(),
            proposal_id,
            vote,
            &data,
        ))
    })
}

#[export_name = "canister_update cancel_proposal"]
fn cancel_proposal() {
    let proposal_id: u32 = parse(&arg_data_raw());
    mutate(|state| proposals::cancel_proposal(state, caller(), proposal_id));
    reply(());
}

#[update]
/// This method adds a post atomically (from the user's point of view).
async fn add_post(
    body: String,
    blobs: Vec<(String, Blob)>,
    parent: Option<PostId>,
    realm: Option<RealmId>,
    extension: Option<Blob>,
) -> Result<PostId, String> {
    let post_id = mutate(|state| {
        let extension: Option<Extension> = extension.map(|bytes| parse(&bytes));
        Post::create(
            state,
            body,
            &blobs,
            caller(),
            api::time(),
            parent,
            realm,
            extension,
        )
    })?;
    let call_name = format!("blobs_storing_for_{}", post_id);
    canisters::open_call(&call_name);
    let result = Post::save_blobs(post_id, blobs).await;
    canisters::close_call(&call_name);
    result.map(|_| post_id)
}

#[update]
/// This method initiates an asynchronous post creation.
fn add_post_data(body: String, realm: Option<RealmId>, extension: Option<Blob>) {
    mutate(|state| {
        if let Some(user) = state.principal_to_user_mut(caller()) {
            user.draft = Some(Draft {
                body,
                realm,
                extension,
                blobs: Default::default(),
            });
        };
    })
}

#[update]
/// This method adds a blob to a post being created
fn add_post_blob(id: String, blob: Blob) -> Result<(), String> {
    mutate(|state| {
        if let Some(user) = state.principal_to_user_mut(caller()) {
            let credits = user.credits();
            if let Some(draft) = user.draft.as_mut() {
                if credits < (draft.blobs.len() + 1) as u64 * CONFIG.blob_cost {
                    user.draft.take();
                    return;
                }
                draft.blobs.push((id, blob))
            }
        }
    });
    Ok(())
}

#[update]
/// This method finalizes the post creation.
async fn commit_post() -> Result<PostId, String> {
    if let Some(Some(Draft {
        body,
        realm,
        extension,
        blobs,
    })) = mutate(|state| {
        state
            .principal_to_user_mut(caller())
            .map(|user| user.draft.take())
    }) {
        add_post(body, blobs, None, realm, extension).await
    } else {
        Err("no post data found".into())
    }
}

#[update]
async fn edit_post(
    id: PostId,
    body: String,
    blobs: Vec<(String, Blob)>,
    patch: String,
    realm: Option<RealmId>,
) -> Result<(), String> {
    Post::edit(id, body, blobs, patch, realm, caller(), api::time()).await
}

#[export_name = "canister_update delete_post"]
fn delete_post() {
    mutate(|state| {
        let (post_id, versions): (PostId, Vec<String>) = parse(&arg_data_raw());
        reply(state.delete_post(caller(), post_id, versions))
    });
}

#[export_name = "canister_update toggle_bookmark"]
fn toggle_bookmark() {
    mutate(|state| {
        let post_id: PostId = parse(&arg_data_raw());
        if let Some(user) = state.principal_to_user_mut(caller()) {
            reply(user.toggle_bookmark(post_id));
            return;
        };
        reply(false);
    });
}

#[export_name = "canister_update toggle_following_post"]
fn toggle_following_post() {
    let post_id: PostId = parse(&arg_data_raw());
    let user_id = read(|state| state.principal_to_user(caller()).expect("no user found").id);
    reply(
        mutate(|state| Post::mutate(state, &post_id, |post| Ok(post.toggle_following(user_id))))
            .unwrap_or_default(),
    )
}

#[export_name = "canister_update toggle_following_user"]
fn toggle_following_user() {
    let followee_id: UserId = parse(&arg_data_raw());
    mutate(|state| reply(state.toggle_following_user(caller(), followee_id)))
}

#[export_name = "canister_update toggle_following_feed"]
fn toggle_following_feed() {
    mutate(|state| {
        let tags: Vec<String> = parse(&arg_data_raw());
        reply(
            state
                .principal_to_user_mut(caller())
                .map(|user| user.toggle_following_feed(tags))
                .unwrap_or_default(),
        )
    })
}

#[export_name = "canister_update edit_realm"]
fn edit_realm() {
    mutate(|state| {
        let (name, realm): (String, Realm) = parse(&arg_data_raw());
        reply(state.edit_realm(caller(), name, realm))
    })
}

#[export_name = "canister_update realm_clean_up"]
fn realm_clean_up() {
    mutate(|state| {
        let (post_id, reason): (PostId, String) = parse(&arg_data_raw());
        reply(state.clean_up_realm(caller(), post_id, reason))
    });
}

#[export_name = "canister_update create_realm"]
fn create_realm() {
    mutate(|state| {
        let (name, realm): (String, Realm) = parse(&arg_data_raw());
        reply(state.create_realm(caller(), name, realm))
    })
}

#[export_name = "canister_update toggle_realm_membership"]
fn toggle_realm_membership() {
    mutate(|state| {
        let name: String = parse(&arg_data_raw());
        reply(state.toggle_realm_membership(caller(), name))
    })
}

#[export_name = "canister_update toggle_blacklist"]
fn toggle_blacklist() {
    mutate(|state| {
        let user_id: UserId = parse(&arg_data_raw());
        if let Some(user) = state.principal_to_user_mut(caller()) {
            user.toggle_blacklist(user_id);
        }
    });
    reply_raw(&[])
}

#[export_name = "canister_update toggle_filter"]
fn toggle_filter() {
    mutate(|state| {
        let (filter, value): (String, String) = parse(&arg_data_raw());
        reply(if let Some(user) = state.principal_to_user_mut(caller()) {
            user.toggle_filter(filter, value)
        } else {
            Err("no user found".into())
        });
    })
}

#[update]
async fn set_emergency_release(binary: ByteBuf) {
    mutate(|state| {
        if binary.is_empty()
            || !state
                .principal_to_user(caller())
                .map(|user| user.stalwart)
                .unwrap_or_default()
        {
            return;
        }
        state.emergency_binary = binary.to_vec();
        state.emergency_votes.clear();
    });
}

#[export_name = "canister_update confirm_emergency_release"]
fn confirm_emergency_release() {
    mutate(|state| {
        let principal = caller();
        if let Some(user) = state.principal_to_user(principal) {
            let user_balance = user.balance;
            let user_cold_balance = user.cold_balance;
            let user_cold_wallet = user.cold_wallet;
            let hash: String = parse(&arg_data_raw());
            use sha2::{Digest, Sha256};
            let mut hasher = Sha256::new();
            hasher.update(&state.emergency_binary);
            if hash == format!("{:x}", hasher.finalize()) {
                state.emergency_votes.insert(principal, user_balance);
                if let Some(principal) = user_cold_wallet {
                    state.emergency_votes.insert(principal, user_cold_balance);
                }
            }
        }
        reply_raw(&[]);
    })
}

// This function is the last resort of triggering the emergency upgrade and is expected to be used.
#[update]
fn force_emergency_upgrade() -> bool {
    mutate(|state| state.execute_pending_emergency_upgrade(true))
}

fn caller() -> Principal {
    let caller = ic_cdk::caller();
    assert_ne!(caller, Principal::anonymous(), "authentication required");
    caller
}

#[test]
fn check_candid_interface_compatibility() {
    use candid_parser::utils::{service_equal, CandidSource};

    fn source_to_str(source: &CandidSource) -> String {
        match source {
            CandidSource::File(f) => std::fs::read_to_string(f).unwrap_or_else(|_| "".to_string()),
            CandidSource::Text(t) => t.to_string(),
        }
    }

    fn check_service_equal(new_name: &str, new: CandidSource, old_name: &str, old: CandidSource) {
        let new_str = source_to_str(&new);
        let old_str = source_to_str(&old);
        match service_equal(new, old) {
            Ok(_) => {}
            Err(e) => {
                eprintln!(
                    "{} is not compatible with {}!\n\n\
            {}:\n\
            {}\n\n\
            {}:\n\
            {}\n",
                    new_name, old_name, new_name, new_str, old_name, old_str
                );
                panic!("{:?}", e);
            }
        }
    }

    use crate::http::{HttpRequest, HttpResponse};
    use crate::token::{Account, Standard, TransferArgs, TransferError, Value};
    candid::export_service!();

    let new_interface = __export_service();

    // check the public interface against the actual one
    let old_interface =
        std::path::PathBuf::from(std::env::var("CARGO_MANIFEST_DIR").unwrap()).join("taggr.did");

    check_service_equal(
        "actual ledger candid interface",
        candid_parser::utils::CandidSource::Text(&new_interface),
        "declared candid interface in taggr.did file",
        candid_parser::utils::CandidSource::File(old_interface.as_path()),
    );
}

#[update]
fn backup() {
    mutate(|state| {
        if !state.backup_exists {
            env::memory::heap_to_stable(state);
            state.backup_exists = true;
        }
    })
}<|MERGE_RESOLUTION|>--- conflicted
+++ resolved
@@ -80,7 +80,7 @@
 
 #[allow(clippy::all)]
 fn sync_post_upgrade_fixtures() {
-<<<<<<< HEAD
+    // Restore features and corrupted posts
     #[cfg(not(any(feature = "dev", feature = "staging")))]
     {
         mutate(|state| {
@@ -117,14 +117,14 @@
             .into_iter()
             .for_each(|(author, post_id)| features::create_feature(author, post_id).unwrap());
     }
-=======
-    mutate(|state| {
-        // Compensate for the executed by failed proposal #/post/1159871
+
+  // Compensate for the executed by failed proposal #/post/1159871
+  mutate(|state| {
         if let Some(realm) = state.realms.get_mut("RUGANG") {
             realm.controllers.insert(1277);
         }
     })
->>>>>>> 5432e329
+
 }
 
 #[allow(clippy::all)]
