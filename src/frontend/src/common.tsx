import * as React from "react";
// @ts-ignore
import DiffMatchPatch from "diff-match-patch";
import {
    CarretDown,
    Clipboard,
    ClipboardCheck,
    Close,
    Flag,
    Menu,
    Share,
} from "./icons";
import { loadFile } from "./form";
import { Post, PostId, Report, User, UserFilter, UserId } from "./types";
import { createRoot } from "react-dom/client";
import { Principal } from "@dfinity/principal";
import { IcrcAccount } from "@dfinity/ledger-icrc";
import { Content } from "./content";

export const USD_PER_XDR = 1.33;

export const MAX_POST_SIZE_BYTES = Math.ceil(1024 * 1024 * 1.9);

export const percentage = (n: number | BigInt, total: number) => {
    let p = Math.ceil((Number(n) / (total || 1)) * 10000) / 100;
    return `${p}%`;
};

export const RealmList = ({
    ids = [],
    classNameArg,
}: {
    ids?: string[];
    classNameArg?: string;
}) => (
    <div
        className={`row_container ${classNameArg || ""}`}
        style={{ alignItems: "center" }}
    >
        {ids.map((name) => (
            <RealmSpan
                key={name}
                name={name}
                classNameArg="clickable padded_rounded right_half_spaced top_half_spaced"
            />
        ))}
    </div>
);

export const hex = (arr: number[]) =>
    Array.from(arr, (byte) =>
        ("0" + (byte & 0xff).toString(16)).slice(-2),
    ).join("");

export const MoreButton = ({ callback }: { callback: () => Promise<any> }) => (
    <div style={{ display: "flex", justifyContent: "center" }}>
        <ButtonWithLoading
            classNameArg="top_spaced"
            onClick={callback}
            label="MORE"
        />
    </div>
);

export const getRealmsData = (id: string) =>
    window.backendCache.realms_data[id] || ["#ffffff", false, {}];

export const FileUploadInput = ({
    classNameArg,
    callback,
}: {
    classNameArg?: string;
    callback: (arg: Uint8Array) => void;
}) => (
    <input
        type="file"
        className={classNameArg}
        onChange={async (ev) => {
            const files = (
                (ev as unknown as DragEvent).dataTransfer || ev.target
            )?.files;
            if (!files) return;
            const file = files[0];
            const content = new Uint8Array(await loadFile(file));
            if (content.byteLength > MAX_POST_SIZE_BYTES) {
                alert(
                    `Error: the binary cannot be larger than ${MAX_POST_SIZE_BYTES} bytes.`,
                );
                return;
            }
            callback(content);
        }}
    />
);

export const microSecsSince = (timestamp: BigInt) =>
    Number(new Date()) - Number(timestamp) / 1000000;

export const hoursTillNext = (interval: number, last: BigInt) =>
    Math.ceil(interval / 1000000 / 3600000 - microSecsSince(last) / 3600000);

export const commaSeparated = (items: (JSX.Element | string)[] = []) =>
    items.length == 0 ? [] : interleaved(items, <span>, </span>);

export const interleaved = (
    items: (JSX.Element | string)[],
    link: JSX.Element,
) =>
    items.reduce((prev, curr) => (
        <>
            {prev}
            {link}
            {curr}
        </>
    ));

export const NotFound = () => (
    <div className="text_centered vertically_spaced">
        <h1 style={{ fontSize: "4em" }}>
            <code>404</code>
        </h1>
        Not found
    </div>
);

export const Unauthorized = () => (
    <div className="text_centered vertically_spaced">
        <h1 style={{ fontSize: "4em" }}>
            <code>401</code>
        </h1>
        Unauthorized
    </div>
);

export const bigScreen = () => window.innerWidth >= 1024;

export const HeadBar = ({
    title,
    shareLink,
    shareTitle,
    button1,
    button2,
    content,
    menu,
    styleArg,
    burgerTestId = null,
}: {
    title: JSX.Element | string;
    shareLink?: string;
    shareTitle?: string;
    button1?: JSX.Element;
    button2?: JSX.Element;
    content?: JSX.Element;
    menu?: boolean;
    styleArg?: any;
    burgerTestId?: any;
}) => {
    const [showMenu, setShowMenu] = React.useState(false);
    const effStyle = { ...styleArg } || {};
    effStyle.flex = 0;
    return (
        <div className="column_container stands_out" style={styleArg}>
            <div className="vcentered">
                <h1
                    className={`max_width_col ${
                        bigScreen() ? "x_large_text" : "larger_text"
                    }`}
                >
                    {title}
                </h1>
                <div className="vcentered flex_ended">
                    {shareLink && (
                        <ShareButton
                            styleArg={effStyle}
                            url={shareLink}
                            title={shareTitle}
                            classNameArg="right_half_spaced"
                        />
                    )}
                    {button1}
                    {button2}
                    {menu && (
                        <BurgerButton
                            styleArg={effStyle}
                            onClick={() => setShowMenu(!showMenu)}
                            pressed={showMenu}
                            testId={burgerTestId}
                        />
                    )}
                    {!menu && content}
                </div>
            </div>
            {menu && showMenu && <div className="top_spaced">{content}</div>}
        </div>
    );
};

export const realmColors = (name: string, col?: string) => {
    const light = (col: string) => {
        const hex = col.replace("#", "");
        const c_r = parseInt(hex.substring(0, 0 + 2), 16);
        const c_g = parseInt(hex.substring(2, 2 + 2), 16);
        const c_b = parseInt(hex.substring(4, 4 + 2), 16);
        const brightness = (c_r * 299 + c_g * 587 + c_b * 114) / 1000;
        return brightness > 155;
    };
    const effCol = col || getRealmsData(name)[0] || "#FFFFFF";
    const color = light(effCol) ? "black" : "white";
    return { background: effCol, color, fill: color };
};

export const RealmSpan = ({
    col,
    name,
    classNameArg,
    styleArg,
}: {
    col?: string;
    name: string;
    classNameArg?: string;
    styleArg?: any;
}) => {
    if (!name) return null;
    const { background, color } = realmColors(name, col);
    return (
        <span
            className={`realm_span ${classNameArg}`}
            onClick={() => (location.href = `/#/realm/${name}`)}
            style={{ background, color, whiteSpace: "nowrap", ...styleArg }}
        >
            {name}
        </span>
    );
};

export const currentRealm = () => window.realm || "";

export const ShareButton = ({
    classNameArg,
    title = "Check this out",
    url,
    styleArg,
    text,
}: {
    classNameArg?: string;
    title?: string;
    url: string;
    styleArg?: any;
    text?: boolean;
}) => {
    const fullUlr = `https://${location.host}/${url}`;
    return (
        <button
            title={`Share link to ${fullUlr}`}
            className={classNameArg}
            style={styleArg}
            onClick={async (_) => {
                if (navigator.share) navigator.share({ title, url: fullUlr });
                else {
                    await navigator.clipboard.writeText(fullUlr);
                    alert(`Copied to clipboard: ${fullUlr}`);
                }
            }}
        >
            {text ? "SHARE" : <Share styleArg={styleArg} />}
        </button>
    );
};

const regexp = /[\p{Letter}\p{Mark}|\d|\-|_]+/gu;
export const getTokens = (prefix: string, value: string) => {
    const tokens = value
        .split(/\s+/g)
        .filter((token) => {
            const postfix = token.slice(1);
            if (!postfix.match(regexp) || !isNaN(Number(postfix))) return false;
            for (let c of prefix) if (c == token[0]) return true;
            return false;
        })
        .map((token) => (token.match(regexp) || [])[0]);
    const list = [...new Set(tokens)];
    list.sort((b = "", a = "") => a.length - b.length);
    return list;
};

export const setTitle = (value: string) => {
    const name = window.backendCache.config.name;
    const titleElement = document.getElementsByTagName("title")[0];
    if (titleElement)
        titleElement.innerText = (
            value ? `${name}: ${value}` : name
        ).toUpperCase();
};

export const HASH_ITERATIONS = 15000;

export const ButtonWithLoading = ({
    id,
    label,
    title,
    onClick,
    classNameArg,
    styleArg,
    testId,
}: {
    id?: string;
    label: any;
    title?: string;
    onClick: () => Promise<any>;
    classNameArg?: string;
    styleArg?: any;
    testId?: any;
}) => {
    let [loading, setLoading] = React.useState(false);
    return (
        <button
            id={id}
            title={title}
            disabled={loading}
            className={`fat ${
                loading ? classNameArg?.replaceAll("active", "") : classNameArg
            }`}
            style={styleArg || null}
            data-testid={testId}
            onClick={async (e) => {
                e.preventDefault();
                setLoading(true);
                await onClick();
                setLoading(false);
            }}
        >
            {loading ? <Loading spaced={false} /> : label}
        </button>
    );
};

export const ToggleButton = ({
    toggler,
    offTitle,
    onTitle,
    classNameArg,
    currState,
    offLabel,
    onLabel,
    testId = null,
}: {
    toggler: () => void;
    offTitle?: string;
    onTitle?: string;
    classNameArg?: string;
    currState: () => boolean;
    offLabel: JSX.Element | string;
    onLabel: JSX.Element | string;
    testId?: any;
}) => {
    // -1: not following, 0: unknown, 1: following
    let [status, setStatus] = React.useState(0);
    let on = status == 1 || (status == 0 && currState());
    return (
        <button
            title={on ? onTitle : offTitle}
            className={`${classNameArg}`}
            onClick={(e) => {
                e.preventDefault();
                setStatus(on ? -1 : 1);
                toggler();
            }}
            data-testid={testId}
        >
            {on ? onLabel : offLabel}
        </button>
    );
};

export const timeAgo = (
    originalTimestamp: BigInt | number,
    absolute?: boolean,
    format: "short" | "long" = "short",
) => {
    const timestamp = Number(originalTimestamp) / 1000000;
    const diff = Number(new Date()) - timestamp;
    const minute = 60 * 1000;
    const hour = minute * 60;
    const day = hour * 24;
    switch (true) {
        case !absolute && diff < minute:
            const seconds = Math.round(diff / 1000);
            return `${seconds}s ago`;
        case !absolute && diff < hour:
            return Math.round(diff / minute) + "m ago";
        case !absolute && diff < day:
            return Math.round(diff / hour) + "h ago";
        case diff < 90 * day:
            return `${new Intl.DateTimeFormat("default", {
                month: format,
                day: "numeric",
            }).format(timestamp)}`;
        default:
            return `${new Intl.DateTimeFormat("default", {
                year: "2-digit",
                month: format,
                day: "numeric",
            }).format(timestamp)}`;
    }
};

const tokenBase = () => Math.pow(10, window.backendCache.config.token_decimals);

export const tokenBalance = (balance: number) =>
    (balance / tokenBase()).toLocaleString();

export const icpCode = (e8s: BigInt, decimals?: number, units = true) => (
    <code className="xx_large_text">
        {tokens(Number(e8s), decimals || 8, decimals == 0)}
        {units && " ICP"}
    </code>
);

export const tokens = (n: number, decimals: number, hideDecimals?: boolean) => {
    let base = Math.pow(10, decimals);
    let v = n / base;
    return (hideDecimals ? Math.floor(v) : v).toLocaleString(undefined, {
        minimumFractionDigits: hideDecimals ? 0 : decimals,
    });
};

export const ICP_LEDGER_ID = Principal.fromText("ryjl3-tyaaa-aaaaa-aaaba-cai");

export const ICP_DEFAULT_FEE = 10000;

export const ICPAccountBalance = ({
    address,
    decimals,
    units,
    heartbeat,
}: {
    address: string | Principal;
    decimals?: number;
    units?: boolean;
    heartbeat?: any;
}) => {
    const [e8s, setE8s] = React.useState(0 as unknown as BigInt);
    const loadData = async () => {
        const value = await (typeof address == "string"
            ? window.api.icp_account_balance(address)
            : window.api.account_balance(ICP_LEDGER_ID, { owner: address }));
        setE8s(value);
    };

    React.useEffect(() => {
        loadData();
    }, [address, heartbeat]);

    return icpCode(e8s, decimals, units);
};

export const IcpAccountLink = ({
    address,
    label,
}: {
    address: string;
    label: string;
}) => (
    <a
        target="_blank"
        href={`https://dashboard.internetcomputer.org/account/${address}`}
    >
        {label}
    </a>
);

export const TokenBalance = ({
    ledgerId,
    decimals,
    account,
    symbol,
}: {
    ledgerId: Principal;
    account: IcrcAccount;
    decimals: number;
    symbol: string;
}) => {
    const [balance, setBalance] = React.useState(BigInt(0));
    React.useEffect(() => {
        window.api
            .account_balance(ledgerId, account)
            .then((n) => setBalance(n));
    }, []);
    return `${tokens(Number(balance), decimals)} ${symbol}`;
};

export const Loading = ({
    classNameArg,
    spaced = true,
}: {
    classNameArg?: string;
    spaced?: boolean;
}) => {
    const [dot, setDot] = React.useState(0);
    const md = <span> ■ </span>;
    React.useEffect(() => {
        setTimeout(() => setDot(dot + 1), 200);
    }, [dot]);
    return (
        <div
            className={`${classNameArg} ${
                spaced ? "vertically_spaced" : ""
            } accent small_text no_wrap text_centered left_spaced right_spaced`}
            data-testid="loading-spinner"
        >
            {[md, md, md].map((v, i) =>
                i == dot % 3 ? (
                    <span key={i} style={{ opacity: 0.5 }}>
                        {v}
                    </span>
                ) : (
                    v
                ),
            )}
        </div>
    );
};

export const loadPosts = async (ids: PostId[]) =>
    ((await window.api.query<Post[]>("posts", ids)) || []).map(expandUser);

export const expandUser = (post: Post) => {
    const id = post.user;
    const { users, rewards } = window.backendCache;
    post.userObject = { id, name: users[id], rewards: rewards[id] };
    return post;
};

export const blobToUrl = (blob: ArrayBuffer) =>
    URL.createObjectURL(
        new Blob([new Uint8Array(blob).buffer], { type: "image/png" }),
    );

export const isRoot = (post: Post) => post.parent == null;

export const UserLink = ({
    id,
    classNameArg,
    profile,
}: {
    id: UserId;
    classNameArg?: string;
    profile?: boolean;
}) => {
    const userName = window.backendCache.users[id];
    return userName ? (
        <a
            className={`${classNameArg} user_link`}
            href={`#/${profile ? "user" : "journal"}/${id}`}
        >
            {userName}
        </a>
    ) : (
        <span>N/A</span>
    );
};

export const userList = (ids: UserId[] = []) =>
    commaSeparated(ids.map((id) => <UserLink key={id} id={id} />));

export const token = (n: number) =>
    Math.ceil(
        n / Math.pow(10, window.backendCache.config.token_decimals),
    ).toLocaleString();

export const IconToggleButton = ({
    title,
    icon,
    onClick,
    pressed,
    classNameArg,
    testId = null,
}: {
    title?: string;
    icon: any;
    onClick: (arg: any) => void;
    pressed?: boolean;
    classNameArg?: string;
    testId?: any;
}) => (
    <button
        title={title}
        data-meta="skipClicks"
        onClick={(e) => {
            e.preventDefault();
            onClick(e);
        }}
        data-testid={testId}
        className={`${
            pressed ? "" : "un"
        }selected reaction_button vcentered ${classNameArg}`}
    >
        {icon}
    </button>
);

export const BurgerButton = ({
    onClick,
    pressed,
    testId = null,
    styleArg,
}: {
    onClick: () => void;
    pressed: boolean;
    testId?: any;
    styleArg?: { [name: string]: string };
}) => {
    const effStyle = { ...styleArg };
    if (pressed) {
        const color = effStyle.color;
        effStyle.color = effStyle.background;
        effStyle.fill = effStyle.background;
        effStyle.background = color;
    }
    return (
        <IconToggleButton
            title="Menu"
            onClick={onClick}
            pressed={pressed}
            icon={<Menu styleArg={effStyle} />}
            testId={testId}
        />
    );
};

export const loadPostBlobs = async (files: {
    [id: string]: [number, number];
}) => {
    const ids = Object.keys(files);
    const blobs: [string, ArrayBuffer][] = await Promise.all(
        ids.map(async (id) => {
            const [blobId, bucket_id] = id.split("@");
            const [offset, len] = files[id];
            let offsetBEBytes = intToBEBytes(offset);
            let lenBEBytes = intToBEBytes(len);
            let args = new Uint8Array(offsetBEBytes.length + lenBEBytes.length);
            args.set(offsetBEBytes);
            args.set(lenBEBytes, offsetBEBytes.length);
            // This allows us to see the bucket pics in dev mode.
            const api = window.backendCache.stats.buckets.every(
                ([id]) => id != bucket_id,
            )
                ? window.mainnet_api
                : window.api;
            return api
                .query_raw(bucket_id, "read", Buffer.from(args))
                .then((blob) => [blobId, blob || new ArrayBuffer(0)]);
        }),
    );
    return blobs.reduce(
        (acc, [blobId, blob]) => {
            acc[blobId] = blob;
            return acc;
        },
        {} as { [id: string]: ArrayBuffer },
    );
};

const dmp = new DiffMatchPatch();

export const getPatch = (A: string, B: string) =>
    dmp.patch_toText(dmp.patch_make(A, B));

export const applyPatch = (text: string, patch: string) =>
    dmp.patch_apply(dmp.patch_fromText(patch), text);

export const reactionCosts = () =>
    window.backendCache.config.reactions.reduce(
        (acc, [id, cost]) => {
            acc[id] = cost;
            return acc;
        },
        {} as { [id: number]: number },
    );

export function CopyToClipboard({
    value,
    pre = (value) => (
        <span>
            <code>{value}</code> <Clipboard />
        </span>
    ),
    post = (value) => (
        <span>
            <code>{value}</code> <ClipboardCheck />
        </span>
    ),
    displayMap = (e) => e,
    map = (e) => e,
    testId,
    classNameArg,
}: {
    value: string;
    testId?: any;
    map?: (arg: string) => string;
    displayMap?: (arg: any) => any;
    pre?: (arg: JSX.Element) => JSX.Element;
    post?: (arg: JSX.Element) => JSX.Element;
    classNameArg?: string;
}): JSX.Element {
    const [copied, setCopied] = React.useState(false);
    return (
        <span
            title="Copy to clipboard"
            className={`clickable ${classNameArg}`}
            onClick={async () => {
                try {
                    const cb = navigator.clipboard;
                    await cb.writeText(map(value));
                } catch (err) {
                    console.error(err);
                }
                setCopied(true);
            }}
            data-testid={testId}
        >
            {copied ? post(displayMap(value)) : pre(displayMap(value))}
        </span>
    );
}

export const intFromBEBytes = (bytes: Uint8Array) => {
    let buffer = bytes.buffer;
    let view = new DataView(buffer);
    return Number(view.getBigInt64(0, false)); // false for big endian
};

export const intToBEBytes = (val: number) => {
    let buffer = new ArrayBuffer(8);
    let view = new DataView(buffer);
    view.setBigInt64(0, BigInt(val), false); // false for big endian
    return new Uint8Array(buffer);
};

export const FlagButton = ({
    id,
    domain,
    text,
}: {
    id: number;
    domain: string;
    text?: boolean;
}) => (
    <ButtonWithLoading
        title="Flag post"
        classNameArg="max_width_col"
        onClick={async () => {
            let reason = "";
            let success = false;
            const max_size = window.backendCache.config.max_report_length;
            while (!success) {
                reason =
                    prompt(
                        `You are reporting this ${
                            domain == "post" ? "post" : "user"
                        } to stalwarts. ` +
                            (domain == "user"
                                ? `It is recommended to talk to stalwarts first. `
                                : "") +
                            `Reporting is a SERIOUS measure. ` +
                            `If there is a chance to convince a user to stop misbehaving, please do this without a report! ` +
                            `If the report gets rejected, you'll lose ` +
                            window.backendCache.config[
                                domain == "post"
                                    ? "reporting_penalty_post"
                                    : "reporting_penalty_misbehaviour"
                            ] +
                            ` credits and rewards. If you want to continue, please justify the report very well.`,
                        reason,
                    ) || "";
                if (reason.length == 0) return;
                if (reason.length > max_size) {
                    alert(
                        `The report has ${reason.length} characters, but has to have between 0 and ${max_size}. Please adjust accordingly.`,
                    );
                } else {
                    success = true;
                }
            }
            if (reason) {
                let response = await window.api.call<{ [name: string]: any }>(
                    "report",
                    domain,
                    id,
                    reason,
                );
                if (response && "Err" in response) {
                    alert(`Error: ${response.Err}`);
                    return;
                }
                alert("Report accepted! Thank you!");
            }
        }}
        label={text ? "REPORT" : <Flag />}
    />
);

export const ReportBanner = ({
    id,
    reportArg,
    domain,
}: {
    id: number;
    reportArg: Report;
    domain: string;
}) => {
    const [report, setReport] = React.useState(reportArg);
    const { confirmed_by, rejected_by } = report;
    let tookAction =
        window.user?.id == report.reporter ||
        rejected_by.concat(confirmed_by).includes(window.user.id);
    let buttons: [string, boolean][] = [
        ["🛑 DISAGREE", false],
        ["✅ AGREE", true],
    ];
    return (
        <div className="banner">
            <strong>
                This {domain == "post" ? "post" : "user"} was REPORTED. Please
                confirm the deletion or reject the report.
            </strong>
            <Content value={report.reason} post={false} />
            {!tookAction && (
                <div
                    className="row_container"
                    style={{ justifyContent: "center" }}
                >
                    {buttons.map(([label, val]) => (
                        <ButtonWithLoading
                            title={label}
                            key={label}
                            onClick={async () => {
                                let result = await window.api.call<{
                                    [name: string]: any;
                                }>("vote_on_report", domain, id, val);
                                if (result && "Err" in result) {
                                    alert(`Error: ${result.Err}`);
                                    return;
                                }
                                const updatedReport =
                                    domain == "post"
                                        ? (await loadPosts([id]))[0].report
                                        : (
                                              await window.api.query<User>(
                                                  "user",
                                                  [id.toString()],
                                              )
                                          )?.report;
                                if (updatedReport) setReport(updatedReport);
                            }}
                            label={label}
                        />
                    ))}
                </div>
            )}
        </div>
    );
};

export function popUp<T>(content: JSX.Element): null | Promise<T> {
    const preview = document.getElementById("preview");
    if (!preview) return null;
    while (preview.hasChildNodes()) {
        let firstChild = preview.firstChild;
        if (firstChild) preview.removeChild(firstChild);
    }
    preview.style.display = "flex";
    preview.style.flexDirection = "column";
    preview.style.justifyContent = "center";
    const closePreview = () => (preview.style.display = "none");

    preview.onclick = (event) => {
        let target: any = event.target;
        if (target?.id == "preview") preview.style.display = "none";
    };
    const root = document.createElement("div");
    root.className = "popup_body";
    preview.appendChild(root);

    const promise = new Promise((resolve: (arg: T) => void) => {
        createRoot(root).render(
            <>
                <div
                    data-testid="popup-close-button"
                    className="clickable row_container bottom_spaced"
                    onClick={closePreview}
                >
                    <div style={{ marginLeft: "auto" }}>
                        <Close classNameArg="action" size={18} />
                    </div>
                </div>
                {React.cloneElement(content, {
                    popUpCallback: (arg: T) => {
                        closePreview();
                        resolve(arg);
                    },
                })}
            </>,
        );
    });

    return promise;
}

export function parseNumber(
    amount: string,
    tokenDecimals: number,
): number | null {
    const parse = (s: string): number | null => {
        let num = Number(s);
        if (isNaN(num)) {
            return null;
        }
        return num;
    };

    const tokens = amount.split(".");
    switch (tokens.length) {
        case 1:
            const parsedToken = parse(tokens[0]);
            return parsedToken !== null
                ? parsedToken * Math.pow(10, tokenDecimals)
                : null;
        case 2:
            let afterComma = tokens[1];
            while (afterComma.length < tokenDecimals) {
                afterComma = afterComma + "0";
            }
            afterComma = afterComma.substring(0, tokenDecimals);
            const parsedTokens = parse(tokens[0]);
            const parsedAfterComma = parse(afterComma);
            return parsedTokens !== null && parsedAfterComma !== null
                ? parsedTokens * Math.pow(10, tokenDecimals) + parsedAfterComma
                : null;
        default:
            return null;
    }
}

export const icrcTransfer = async (
    token: Principal,
    symbol: string,
    decimals: number,
    fee: number,
    to?: string,
) => {
<<<<<<< HEAD
    const input = to || prompt("Enter the recipient principal")?.trim() || "";
    if (!input) return;
    const recipient = Principal.fromText(input);
    const amount = parseNumber(
        prompt(
            `Enter the amount (fee: ${tokens(fee, decimals)} ${symbol})`,
        )?.trim() || "",
        decimals,
    );
    if (!amount) return 0;
    if (
        !confirm(
            `You are transferring\n\n${tokens(
                amount,
                decimals,
            )} ${symbol}\n\nto\n\n${recipient}`,
        )
    )
        return 0;
    const response: string | number = await window.api.icrc_transfer(
        token,
        recipient,
        amount,
    );
    if (typeof response == "string") {
        alert(
            "Transfer failed. One reason might be that you voted on a proposal that is still open.",
        );
        return 0;
    }
    return response;
};
=======
    try {
        const input =
            to || prompt("Enter the recipient principal")?.trim() || "";
        if (!input) return;
        const recipient = Principal.fromText(input);
        const amount = parseNumber(
            prompt(
                `Enter the amount (fee: ${tokens(fee, decimals)} ${symbol})`,
            )?.trim() || "",
            decimals,
        );
        if (
            !amount ||
            !confirm(
                `You are transferring\n\n${tokens(
                    amount,
                    decimals,
                )} ${symbol}\n\nto\n\n${recipient}`,
            )
        )
            return;
        return await window.api.icrc_transfer(token, recipient, amount, fee);
    } catch (e) {
        return "Transfer failed";
    }
};

const DAY = 24 * 60 * 60 * 1000;

export const noiseControlBanner = (
    domain: "realm" | "user",
    filter: UserFilter,
    user: User,
) => {
    const err = checkUserFilterMatch(filter, user);
    const prefix =
        domain == "realm"
            ? "You cannot post to this realm"
            : "This user can't see notifications from you";
    return err ? (
        <div className="banner vertically_spaced">{`${prefix}: ${err}`}</div>
    ) : null;
};

const daysOld = (timestamp: bigint, days: number) =>
    (Number(new Date()) - Number(timestamp) / 1000000) / DAY < days;

const pending_or_recently_confirmed = (report: Report | undefined) =>
    report &&
    (!report.closed ||
        (report.confirmed_by.length > report.rejected_by.length &&
            daysOld(
                report.timestamp,
                window.backendCache.config.user_report_validity_days,
            )));

const controversialUser = (profile: User) =>
    profile.rewards < 0 ||
    pending_or_recently_confirmed(profile.report) ||
    Object.values(profile.post_reports).some((timestamp) =>
        daysOld(
            timestamp,
            window.backendCache.config.user_report_validity_days,
        ),
    );

const checkUserFilterMatch = (
    filter: UserFilter,
    user: User,
): string | null => {
    if (!filter || !user) return null;
    const { age_days, safe, balance, num_followers, downvotes } = filter;
    const { downvote_counting_period_days, user_report_validity_days } =
        window.backendCache.config;
    if (daysOld(user.timestamp, age_days)) {
        return "account age is too low";
    }
    if (safe && controversialUser(user)) {
        return `negative rewards or a report is pending or was confirmed in the last ${user_report_validity_days} days`;
    }
    if (balance * tokenBase() > user.balance) {
        return "token balance too low";
    }
    if (num_followers > user.followers.length) {
        return "number of followers insufficient";
    }
    if (downvotes > 0 && Object.entries(user.downvotes).length > downvotes) {
        return `number of downvotes on your posts in the last ${downvote_counting_period_days} days`;
    }

    return null;
};

export const hash = async (value: string, iterations: number) => {
    let hash = new TextEncoder().encode(value);
    for (let i = 0; i < iterations; i++)
        hash = new Uint8Array(await crypto.subtle.digest("SHA-256", hash));
    return hash;
};

export const ArrowDown = ({ onClick }: { onClick?: () => void }) => (
    <div onClick={onClick} className="text_centered bottom_spaced top_spaced">
        <CarretDown classNameArg="action" />
    </div>
);
>>>>>>> cfa15915
<|MERGE_RESOLUTION|>--- conflicted
+++ resolved
@@ -949,40 +949,6 @@
     fee: number,
     to?: string,
 ) => {
-<<<<<<< HEAD
-    const input = to || prompt("Enter the recipient principal")?.trim() || "";
-    if (!input) return;
-    const recipient = Principal.fromText(input);
-    const amount = parseNumber(
-        prompt(
-            `Enter the amount (fee: ${tokens(fee, decimals)} ${symbol})`,
-        )?.trim() || "",
-        decimals,
-    );
-    if (!amount) return 0;
-    if (
-        !confirm(
-            `You are transferring\n\n${tokens(
-                amount,
-                decimals,
-            )} ${symbol}\n\nto\n\n${recipient}`,
-        )
-    )
-        return 0;
-    const response: string | number = await window.api.icrc_transfer(
-        token,
-        recipient,
-        amount,
-    );
-    if (typeof response == "string") {
-        alert(
-            "Transfer failed. One reason might be that you voted on a proposal that is still open.",
-        );
-        return 0;
-    }
-    return response;
-};
-=======
     try {
         const input =
             to || prompt("Enter the recipient principal")?.trim() || "";
@@ -1008,6 +974,7 @@
     } catch (e) {
         return "Transfer failed";
     }
+    return response;
 };
 
 const DAY = 24 * 60 * 60 * 1000;
@@ -1087,5 +1054,4 @@
     <div onClick={onClick} className="text_centered bottom_spaced top_spaced">
         <CarretDown classNameArg="action" />
     </div>
-);
->>>>>>> cfa15915
+);