import * as React from "react";
<<<<<<< HEAD
import { ButtonWithLoading, UserList } from "./common";
=======
import { ButtonWithLoading, token, userList } from "./common";
>>>>>>> 8b4d045c
import { Content } from "./content";
import { Poll, PostId } from "./types";

export const PollView = ({
    poll,
    post_id,
    created,
}: {
    poll: Poll;
    post_id?: PostId;
    created: number | BigInt;
}) => {
    const [vote, setVote] = React.useState<number | null>(null);
    const [data, setData] = React.useState(poll);
    const [revoteMode, setRevoteMode] = React.useState(false);

    React.useEffect(() => setData(poll), [poll]);

    const radio_group_name = post_id ? `${post_id}-poll` : "poll";
    const user_id = window.user?.id;
    const votedAnonymously =
        data.voters.includes(user_id) &&
        !Object.values(data.votes).flat().includes(user_id);
    const voted =
        !revoteMode &&
        (Object.values(data.votes).flat().includes(user_id) ||
            votedAnonymously);

    const totalVotes = Object.values(data.votes)
        .map((votes) => votes.length)
        .reduce((acc, e) => acc + e, 0);
    const createdHoursAgo = Math.floor(
        (Number(new Date()) - Number(created) / 1000000) / 1000 / 3600,
    );
    const expired = createdHoursAgo >= poll.deadline;
    const canChangeVote =
        !votedAnonymously &&
        voted &&
        poll.deadline - createdHoursAgo >
            window.backendCache.config.poll_revote_deadline_hours;
    const showVoting = !isNaN(user_id) && !voted && !expired;

    return (
        <div className="column_container post_extension" data-meta="skipClicks">
            {data.options.map((option, id) => {
                const votes = (data.votes[id] || []).length;
                const pc =
                    totalVotes > 0 ? Math.ceil((votes / totalVotes) * 100) : 0;
                return (
                    <label
                        key={id}
                        className={showVoting ? "vcentered" : undefined}
                        style={{
                            display: "flex",
                            flexDirection: showVoting ? "row" : "column",
                        }}
                    >
                        {showVoting && (
                            <input
                                type="radio"
                                value={id}
                                name={radio_group_name}
                                className="right_spaced"
                                style={{ marginTop: 0 }}
                                onChange={(e) => {
                                    if (post_id == undefined || !window.user)
                                        return;
                                    setVote(Number(e.target.value));
                                }}
                            />
                        )}
                        <Content
                            classNameArg="max_width_col clickable"
                            value={option}
                        />
                        {!showVoting && (
                            <div
                                className="column_container"
                                style={{ margin: "0.5em" }}
                            >
                                <div className="vcentered small_text">
                                    <span
                                        className="right_half_spaced"
                                        style={{
                                            width: "6em",
                                            textAlign: "right",
                                            alignSelf: "flex-start",
                                        }}
                                    >
                                        <code className="right_half_spaced">
                                            {votes}
                                        </code>
                                        <code>({pc}%)</code>
                                    </span>
                                    <div className="max_width_col">
                                        <div
                                            style={{
                                                width: `${pc}%`,
                                                height: "0.6em",
                                                marginTop: "0.1em",
                                            }}
                                            className="active"
                                        ></div>
                                        <div className="small_text top_half_spaced">
                                            <UserList ids={data.votes[id]} />
                                        </div>
                                    </div>
                                </div>
                            </div>
                        )}
                    </label>
                );
            })}
            {vote != null && (!voted || revoteMode) && (
                <div className="row_container">
                    {[
                        ["SUBMIT ANONYMOUSLY", true],
                        ["SUBMIT", false],
                    ].map(([label, anonymously]: any) => (
                        <ButtonWithLoading
                            key={label}
                            classNameArg="top_spaced bottom_spaced max_width_col"
                            onClick={async () => {
                                window.api
                                    .call<any>(
                                        "vote_on_poll",
                                        post_id,
                                        vote,
                                        anonymously,
                                    )
                                    .then((response) => {
                                        if (response.Err) {
                                            alert(`Error: ${response.Err}!`);
                                            return;
                                        }
                                    });
                                const list = poll.votes[vote] || [];
                                list.push(
                                    anonymously
                                        ? Number.MAX_SAFE_INTEGER
                                        : user_id,
                                );
                                poll.votes[vote] = list;
                                poll.voters.push(user_id);
                                setRevoteMode(false);
                                setData({ ...poll });
                            }}
                            label={label}
                        />
                    ))}
                </div>
            )}
            {!expired && (
                <span className="top_spaced small_text text_centered">
                    <span className="inactive">
                        EXPIRES IN {printDelta(data.deadline - createdHoursAgo)}
                    </span>
                    {canChangeVote && (
                        <>
                            &nbsp;&nbsp;&middot;&nbsp;&nbsp;
                            <a
                                href="#"
                                onClick={(e) => {
                                    e.preventDefault();
                                    Object.entries(poll.votes).forEach(
                                        ([option, voters]) => {
                                            poll.votes[Number(option)] =
                                                voters.filter(
                                                    (id) => id != user_id,
                                                );
                                        },
                                    );
                                    setData({ ...poll });
                                    setRevoteMode(true);
                                }}
                            >
                                CHANGE VOTE
                            </a>
                        </>
                    )}
                </span>
            )}
            {expired && Object.keys(data.weighted_by_tokens).length == 0 && (
                <span className="top_spaced small_text text_centered inactive">
                    RESULTS ARE PENDING
                </span>
            )}
            {expired && Object.keys(data.weighted_by_tokens).length > 0 && (
                <>
                    <h4 className="top_framed" style={{ paddingTop: "1em" }}>
                        RESULTS BY VOTING POWER
                    </h4>
                    {Object.entries(data.weighted_by_tokens).map(
                        ([index, vp]: [string, number]) => (
                            <Content
                                key={index}
                                post={false}
                                value={
                                    data.options[Number(index)] +
                                    `: \`${token(vp)}\``
                                }
                            />
                        ),
                    )}
                </>
            )}
        </div>
    );
};

const printDelta = (delta: number) => {
    const days = Math.floor(delta / 24);
    if (days > 0) return `${days} DAY${days == 1 ? "" : "S"}`;
    return `${Math.max(1, delta)}H`;
};<|MERGE_RESOLUTION|>--- conflicted
+++ resolved
@@ -1,9 +1,5 @@
 import * as React from "react";
-<<<<<<< HEAD
-import { ButtonWithLoading, UserList } from "./common";
-=======
-import { ButtonWithLoading, token, userList } from "./common";
->>>>>>> 8b4d045c
+import { ButtonWithLoading, token, UserList } from "./common";
 import { Content } from "./content";
 import { Poll, PostId } from "./types";
 
