--- conflicted
+++ resolved
@@ -227,11 +227,7 @@
     timestamp: bigint;
 };
 
-<<<<<<< HEAD
-export type Theme = { [name: string]: string };
-=======
 export type Theme = { [name: string]: any };
->>>>>>> cfa15915
 
 declare global {
     interface Window {
